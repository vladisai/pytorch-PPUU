import argparse
import os

<<<<<<< HEAD
import numpy as np
=======
>>>>>>> 77a788fe
import pandas as pd
import torch

parser = argparse.ArgumentParser()
<<<<<<< HEAD
parser.add_argument('-map', type=str, default='i80', choices={'ai', 'i80', 'us101', 'lanker', 'peach', 'highD'})
opt = parser.parse_args()

path = f'./traffic-data/xy-trajectories/{opt.map}/'
trajectories_path = f'./traffic-data/state-action-cost/data_{opt.map}_v0'
_, time_slots, _ = next(os.walk(trajectories_path))

df = dict()
if opt.map == 'highD':
    # Track dataframes
    dtypes_dict = {
        'Frame ID': np.int64,
        'Vehicle ID': np.int64,
        'Local X': np.float64,
        'Local Y': np.float64,
        'Vehicle Length': np.float64,
        'Vehicle Width': np.float64,
        'Vehicle Velocity X': np.float64,
        'Vehicle Velocity Y': np.float64,
        'Vehicle Acceleration X': np.float64,
        'Vehicle Acceleration Y': np.float64,
        'Front Sight Distance': np.float64,
        'Back Sight Distance': np.float64,
        'Spacing': np.float64,
        'Headway': np.float64,
        'Time to Collision': np.float64,
        'Preceding Velocity X': np.float64,
        'Preceding Vehicle': np.int64,
        'Following Vehicle': np.int64,
        'Left Preceding ID': np.int64,
        'Left Alongside ID': np.int64,
        'Left Following ID': np.int64,
        'Right Preceding ID': np.int64,
        'Right Alongside ID': np.int64,
        'Right Following ID': np.int64,
        'Lane Identification': np.int64,
    }
    for ts in time_slots:
        df[ts] = pd.read_csv(os.path.join(path, f'{ts}_tracks.csv'),
                             header=0,
                             names=(
                                 'Frame ID',
                                 'Vehicle ID',
                                 'Local X',
                                 'Local Y',
                                 'Vehicle Length',
                                 'Vehicle Width',
                                 'Vehicle Velocity',
                                 'Vehicle Velocity Y',
                                 'Vehicle Acceleration',
                                 'Vehicle Acceleration Y',
                                 'Front Sight Distance',
                                 'Back Sight Distance',
                                 'Spacing',
                                 'Headway',
                                 'Time to Collision',
                                 'Preceding Velocity X',
                                 'Preceding Vehicle',
                                 'Following Vehicle',
                                 'Left Preceding ID',
                                 'Left Alongside ID',
                                 'Left Following ID',
                                 'Right Preceding ID',
                                 'Right Alongside ID',
                                 'Right Following ID',
                                 'Lane Identification'
                             ),
                             dtype=dtypes_dict)
else:
    for ts in time_slots:
        df[ts] = pd.read_table(path + ts + '.txt', sep='\s+', header=None, names=(
            'Vehicle ID',
            'Frame ID',
            'Total Frames',
            'Global Time',
            'Local X',
            'Local Y',
            'Global X',
            'Global Y',
            'Vehicle Length',
            'Vehicle Width',
            'Vehicle Class',
            'Vehicle Velocity',
            'Vehicle Acceleration',
            'Lane Identification',
            'Preceding Vehicle',
            'Following Vehicle',
            'Spacing',
            'Headway'
        ))
=======
parser.add_argument('-map', type=str, default='i80', choices={'ai', 'i80', 'us101', 'lanker', 'peach'})
opt = parser.parse_args()

path = './traffic-data/xy-trajectories/{}/'.format(opt.map)
trajectories_path = './traffic-data/state-action-cost/data_{}_v0'.format(opt.map)
time_slots = [d[0].split("/")[-1] for d in os.walk(trajectories_path) if d[0] != trajectories_path]

df = dict()
for ts in time_slots:
    df[ts] = pd.read_table(path + ts + '.txt', sep='\s+', header=None, names=(
        'Vehicle ID',
        'Frame ID',
        'Total Frames',
        'Global Time',
        'Local X',
        'Local Y',
        'Global X',
        'Global Y',
        'Vehicle Length',
        'Vehicle Width',
        'Vehicle Class',
        'Vehicle Velocity',
        'Vehicle Acceleration',
        'Lane Identification',
        'Preceding Vehicle',
        'Following Vehicle',
        'Spacing',
        'Headway'
    ))
>>>>>>> 77a788fe

car_sizes = dict()
for ts in time_slots:
    d = df[ts]
    def car(i): return d[d['Vehicle ID'] == i]
    car_sizes[ts] = dict()
    cars = set(d['Vehicle ID'])
    for c in cars:
        if len(car(c)) > 0:
            size = tuple(car(c).loc[car(c).index[0], ['Vehicle Width', 'Vehicle Length']].values)
            car_sizes[ts][c] = size
            print(c)

<<<<<<< HEAD
torch.save(car_sizes, f'traffic-data/state-action-cost/data_{opt.map}_v0/car_sizes.pth')
=======
torch.save(car_sizes, 'traffic-data/state-action-cost/data_{}_v0/car_sizes.pth'.format(opt.map))
>>>>>>> 77a788fe
<|MERGE_RESOLUTION|>--- conflicted
+++ resolved
@@ -1,15 +1,11 @@
 import argparse
 import os
 
-<<<<<<< HEAD
 import numpy as np
-=======
->>>>>>> 77a788fe
 import pandas as pd
 import torch
 
 parser = argparse.ArgumentParser()
-<<<<<<< HEAD
 parser.add_argument('-map', type=str, default='i80', choices={'ai', 'i80', 'us101', 'lanker', 'peach', 'highD'})
 opt = parser.parse_args()
 
@@ -100,37 +96,6 @@
             'Spacing',
             'Headway'
         ))
-=======
-parser.add_argument('-map', type=str, default='i80', choices={'ai', 'i80', 'us101', 'lanker', 'peach'})
-opt = parser.parse_args()
-
-path = './traffic-data/xy-trajectories/{}/'.format(opt.map)
-trajectories_path = './traffic-data/state-action-cost/data_{}_v0'.format(opt.map)
-time_slots = [d[0].split("/")[-1] for d in os.walk(trajectories_path) if d[0] != trajectories_path]
-
-df = dict()
-for ts in time_slots:
-    df[ts] = pd.read_table(path + ts + '.txt', sep='\s+', header=None, names=(
-        'Vehicle ID',
-        'Frame ID',
-        'Total Frames',
-        'Global Time',
-        'Local X',
-        'Local Y',
-        'Global X',
-        'Global Y',
-        'Vehicle Length',
-        'Vehicle Width',
-        'Vehicle Class',
-        'Vehicle Velocity',
-        'Vehicle Acceleration',
-        'Lane Identification',
-        'Preceding Vehicle',
-        'Following Vehicle',
-        'Spacing',
-        'Headway'
-    ))
->>>>>>> 77a788fe
 
 car_sizes = dict()
 for ts in time_slots:
@@ -144,8 +109,4 @@
             car_sizes[ts][c] = size
             print(c)
 
-<<<<<<< HEAD
 torch.save(car_sizes, f'traffic-data/state-action-cost/data_{opt.map}_v0/car_sizes.pth')
-=======
-torch.save(car_sizes, 'traffic-data/state-action-cost/data_{}_v0/car_sizes.pth'.format(opt.map))
->>>>>>> 77a788fe
