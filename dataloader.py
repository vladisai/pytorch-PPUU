import glob
import math
import numpy
import os
import pickle
import random
import re
import sys
import torch


class DataLoader:
    def __init__(self, fname, opt, dataset='ai', single_shard=False):
        if opt.debug:
            single_shard = True
        self.opt = opt
        self.random = random.Random()
        self.random.seed(12345)  # use this so that the same batches will always be picked
<<<<<<< HEAD
        acceptable_maps = {'ai', 'i80', 'us101', 'lanker', 'peach', 'highD'}
        assert dataset in acceptable_maps, 'Data set not supported'
        data_dir = 'traffic-data/state-action-cost/data_{}_v0'.format(dataset)
        if single_shard:
            # quick load for debugging
            data_files = [f'{next(os.walk(data_dir))[1][0]}.txt/']
=======

        if dataset == 'i80' or dataset == 'us101':
            data_dir = f'traffic-data/state-action-cost/data_{dataset}_v0'
            if single_shard:
                # quick load for debugging
                data_files = [f'{next(os.walk(data_dir))[1][0]}.txt/']
            else:
                data_files = next(os.walk(data_dir))[1]

            self.images = []
            self.actions = []
            self.costs = []
            self.states = []
            self.ids = []
            for df in data_files:
                combined_data_path = f'{data_dir}/{df}/all_data.pth'
                if os.path.isfile(combined_data_path):
                    print(f'[loading data shard: {combined_data_path}]')
                    data = torch.load(combined_data_path)
                    self.images += data.get('images')
                    self.actions += data.get('actions')
                    self.costs += data.get('costs')
                    self.states += data.get('states')
                    self.ids += data.get('ids')
                else:
                    print(data_dir)
                    images = []
                    actions = []
                    costs = []
                    states = []
                    ids = glob.glob(f'{data_dir}/{df}/car*.pkl')
                    ids.sort()
                    for f in ids:
                        print(f'[loading {f}]')
                        fd = pickle.load(open(f, 'rb'))
                        Ta = fd['actions'].size(0)
                        Tp = fd['pixel_proximity_cost'].size(0)
                        Tl = fd['lane_cost'].size(0)
                        # assert Ta == Tp == Tl  # TODO Check why there are more costs than actions
                        # if not(Ta == Tp == Tl): pdb.set_trace()
                        images.append(fd['images'])
                        actions.append(fd['actions'])
                        costs.append(torch.cat((
                            fd.get('pixel_proximity_cost')[:Ta].view(-1, 1),
                            fd.get('lane_cost')[:Ta].view(-1, 1),
                        ), 1),)
                        states.append(fd['states'])

                    print(f'Saving {combined_data_path} to disk')
                    torch.save({
                        'images': images,
                        'actions': actions,
                        'costs': costs,
                        'states': states,
                        'ids': ids,
                    }, combined_data_path)
                    self.images += images
                    self.actions += actions
                    self.costs += costs
                    self.states += states
                    self.ids += ids
>>>>>>> 731cf885
        else:
            _, data_files, _ = next(os.walk(data_dir))
        self.images = []
        self.actions = []
        self.costs = []
        self.states = []
        self.ids = []
        for df in data_files:
            combined_data_path = f'{data_dir}/{df}/all_data.pth'
            if os.path.isfile(combined_data_path):
                print('[loading data shard: {}]'.format(combined_data_path))
                data = torch.load(combined_data_path)
                self.images += data.get('images')
                self.actions += data.get('actions')
                self.costs += data.get('costs')
                self.states += data.get('states')
                self.ids += data.get('ids')
            else:
                print(data_dir)
                images = []
                actions = []
                costs = []
                states = []
                ids = glob.glob(f'{data_dir}/{df}/car*.pkl')
                for f in ids:
                    print('[loading {}]'.format(f))
                    fd = pickle.load(open(f, 'rb'))
                    Ta = fd['actions'].size(0)
                    Tp = fd['pixel_proximity_cost'].size(0)
                    Tl = fd['lane_cost'].size(0)
                    # assert Ta == Tp == Tl  # TODO Check why there are more costs than actions
                    # if not(Ta == Tp == Tl): pdb.set_trace()
                    images.append(fd['images'])
                    actions.append(fd['actions'])
                    costs.append(torch.cat((
                        fd.get('pixel_proximity_cost')[:Ta].view(-1, 1),
                        fd.get('lane_cost')[:Ta].view(-1, 1),
                    ), 1),)
                    states.append(fd['states'])

                print(f'Saving {combined_data_path} to disk')
                torch.save({
                    'images': images,
                    'actions': actions,
                    'costs': costs,
                    'states': states,
                    'ids': ids,
                }, combined_data_path)
                self.images += images
                self.actions += actions
                self.costs += costs
                self.states += states
                self.ids += ids

        self.n_episodes = len(self.images)
        print(f'Number of episodes: {self.n_episodes}')
        splits_path = data_dir + '/splits.pth'
        if os.path.exists(splits_path):
            print(f'[loading data splits: {splits_path}]')
            self.splits = torch.load(splits_path)
            self.train_indx = self.splits.get('train_indx')
            self.valid_indx = self.splits.get('valid_indx')
            self.test_indx = self.splits.get('test_indx')
        else:
            print('[generating data splits]')
            rgn = numpy.random.RandomState(0)
            perm = rgn.permutation(self.n_episodes)
            n_train = int(math.floor(self.n_episodes * 0.8))
            n_valid = int(math.floor(self.n_episodes * 0.1))
            self.train_indx = perm[0 : n_train]
            self.valid_indx = perm[n_train : n_train + n_valid]
            self.test_indx = perm[n_train + n_valid :]
            torch.save(dict(
                train_indx=self.train_indx,
                valid_indx=self.valid_indx,
                test_indx=self.test_indx,
            ), splits_path)

        stats_path = data_dir + '/data_stats.pth'
        if os.path.isfile(stats_path):
            print(f'[loading data stats: {stats_path}]')
            stats = torch.load(stats_path)
            self.a_mean = stats.get('a_mean')
            self.a_std = stats.get('a_std')
            self.s_mean = stats.get('s_mean')
            self.s_std = stats.get('s_std')
        else:
            print('[computing action stats]')
            all_actions = []
            for i in self.train_indx:
                all_actions.append(self.actions[i])
            all_actions = torch.cat(all_actions, 0)
            self.a_mean = torch.mean(all_actions, 0)
            self.a_std = torch.std(all_actions, 0)
            print('[computing state stats]')
            all_states = []
            for i in self.train_indx:
                all_states.append(self.states[i][:, 0])
            all_states = torch.cat(all_states, 0)
            self.s_mean = torch.mean(all_states, 0)
            self.s_std = torch.std(all_states, 0)
            torch.save({'a_mean': self.a_mean,
                        'a_std': self.a_std,
                        's_mean': self.s_mean,
                        's_std': self.s_std}, stats_path)

        car_sizes_path = data_dir + '/car_sizes.pth'
        print(f'[loading car sizes: {car_sizes_path}]')
        self.car_sizes = torch.load(car_sizes_path)

    # get batch to use for forward modeling
    # a sequence of ncond given states, a sequence of npred actions,
    # and a sequence of npred states to be predicted
    def get_batch_fm(self, split, npred=-1, cuda=True):

        # Choose the correct device
        device = torch.device('cuda') if cuda else torch.device('cpu')

        if split == 'train':
            indx = self.train_indx
        elif split == 'valid':
            indx = self.valid_indx
        elif split == 'test':
            indx = self.test_indx

        if npred == -1:
            npred = self.opt.npred

        images, states, actions, costs, ids, sizes = [], [], [], [], [], []
        nb = 0
        T = self.opt.ncond + npred
        while nb < self.opt.batch_size:
            s = self.random.choice(indx)
            # min is important since sometimes numbers do not align causing issues in stack operation below
            episode_length = min(self.images[s].size(0), self.states[s].size(0))
            if episode_length >= T:
                t = self.random.randint(0, episode_length - T)
                images.append(self.images[s][t : t + T].to(device))
                actions.append(self.actions[s][t : t + T].to(device))
                states.append(self.states[s][t : t + T].to(device))
                costs.append(self.costs[s][t : t + T].to(device))
                ids.append(self.ids[s])
                splits = self.ids[s].split('/')
                timeslot = splits[-2]
                car_id = int(re.findall(r'car(\d+).pkl', splits[-1])[0])
                size = self.car_sizes[timeslot][car_id]
                sizes.append([size[0], size[1]])
                nb += 1

        images = torch.stack(images).float()
        images.div_(255.0)

        states = torch.stack(states)
        states = states[:, :, 0].contiguous()

        actions = torch.stack(actions)
        sizes = torch.tensor(sizes)

        if not self.opt.debug:
            actions -= self.a_mean.view(1, 1, 2).expand(actions.size()).to(device)
            actions /= (1e-8 + self.a_std.view(1, 1, 2).expand(actions.size())).to(device)
            states -= self.s_mean.view(1, 1, 4).expand(states.size()).to(device)
            states /= (1e-8 + self.s_std.view(1, 1, 4).expand(states.size())).to(device)

        costs = torch.stack(costs)

        # |-----ncond-----||------------npred------------||
        # ^                ^                              ^
        # 0               t0                             t1
        t0 = self.opt.ncond
        t1 = T
        input_images  = images [:,   :t0].float().contiguous()
        input_states  = states [:,   :t0].float().contiguous()
        target_images = images [:, t0:t1].float().contiguous()
        target_states = states [:, t0:t1].float().contiguous()
        target_costs  = costs  [:, t0:t1].float().contiguous()
        t0 -= 1; t1 -= 1
        actions       = actions[:, t0:t1].float().contiguous()
        # input_actions = actions[:, :t0].float().contiguous()
        #          n_cond                      n_pred
        # <---------------------><---------------------------------->
        # .                     ..                                  .
        # +---------------------+.                                  .  ^          ^
        # |i|i|i|i|i|i|i|i|i|i|i|.  3 × 117 × 24                    .  |          |
        # +---------------------+.                                  .  | inputs   |
        # +---------------------+.                                  .  |          |
        # |s|s|s|s|s|s|s|s|s|s|s|.  4                               .  |          |
        # +---------------------+.                                  .  v          |
        # .                   +-----------------------------------+ .  ^          |
        # .                2  |a|a|a|a|a|a|a|a|a|a|a|a|a|a|a|a|a|a| .  | actions  |
        # .                   +-----------------------------------+ .  v          |
        # .                     +-----------------------------------+  ^          | tensors
        # .       3 × 117 × 24  |i|i|i|i|i|i|i|i|i|i|i|i|i|i|i|i|i|i|  |          |
        # .                     +-----------------------------------+  |          |
        # .                     +-----------------------------------+  |          |
        # .                  4  |s|s|s|s|s|s|s|s|s|s|s|s|s|s|s|s|s|s|  | targets  |
        # .                     +-----------------------------------+  |          |
        # .                     +-----------------------------------+  |          |
        # .                  2  |c|c|c|c|c|c|c|c|c|c|c|c|c|c|c|c|c|c|  |          |
        # .                     +-----------------------------------+  v          v
        # +---------------------------------------------------------+             ^
        # |                           car_id                        |             | string
        # +---------------------------------------------------------+             v
        # +---------------------------------------------------------+             ^
        # |                          car_size                       |  2          | tensor
        # +---------------------------------------------------------+             v

        return [input_images, input_states], actions, [target_images, target_states, target_costs], ids, sizes


if __name__ == '__main__':
    # Create some dummy options
    class my_opt():
        debug = False
        batch_size = 4
        npred = 20
        ncond = 10
    # Instantiate data set object
    d = DataLoader(None, opt=my_opt, dataset='i80')
    # Retrieve first training batch
    x = d.get_batch_fm('train', cuda=False)
<|MERGE_RESOLUTION|>--- conflicted
+++ resolved
@@ -16,16 +16,9 @@
         self.opt = opt
         self.random = random.Random()
         self.random.seed(12345)  # use this so that the same batches will always be picked
-<<<<<<< HEAD
+
         acceptable_maps = {'ai', 'i80', 'us101', 'lanker', 'peach', 'highD'}
         assert dataset in acceptable_maps, 'Data set not supported'
-        data_dir = 'traffic-data/state-action-cost/data_{}_v0'.format(dataset)
-        if single_shard:
-            # quick load for debugging
-            data_files = [f'{next(os.walk(data_dir))[1][0]}.txt/']
-=======
-
-        if dataset == 'i80' or dataset == 'us101':
             data_dir = f'traffic-data/state-action-cost/data_{dataset}_v0'
             if single_shard:
                 # quick load for debugging
@@ -85,60 +78,6 @@
                     self.costs += costs
                     self.states += states
                     self.ids += ids
->>>>>>> 731cf885
-        else:
-            _, data_files, _ = next(os.walk(data_dir))
-        self.images = []
-        self.actions = []
-        self.costs = []
-        self.states = []
-        self.ids = []
-        for df in data_files:
-            combined_data_path = f'{data_dir}/{df}/all_data.pth'
-            if os.path.isfile(combined_data_path):
-                print('[loading data shard: {}]'.format(combined_data_path))
-                data = torch.load(combined_data_path)
-                self.images += data.get('images')
-                self.actions += data.get('actions')
-                self.costs += data.get('costs')
-                self.states += data.get('states')
-                self.ids += data.get('ids')
-            else:
-                print(data_dir)
-                images = []
-                actions = []
-                costs = []
-                states = []
-                ids = glob.glob(f'{data_dir}/{df}/car*.pkl')
-                for f in ids:
-                    print('[loading {}]'.format(f))
-                    fd = pickle.load(open(f, 'rb'))
-                    Ta = fd['actions'].size(0)
-                    Tp = fd['pixel_proximity_cost'].size(0)
-                    Tl = fd['lane_cost'].size(0)
-                    # assert Ta == Tp == Tl  # TODO Check why there are more costs than actions
-                    # if not(Ta == Tp == Tl): pdb.set_trace()
-                    images.append(fd['images'])
-                    actions.append(fd['actions'])
-                    costs.append(torch.cat((
-                        fd.get('pixel_proximity_cost')[:Ta].view(-1, 1),
-                        fd.get('lane_cost')[:Ta].view(-1, 1),
-                    ), 1),)
-                    states.append(fd['states'])
-
-                print(f'Saving {combined_data_path} to disk')
-                torch.save({
-                    'images': images,
-                    'actions': actions,
-                    'costs': costs,
-                    'states': states,
-                    'ids': ids,
-                }, combined_data_path)
-                self.images += images
-                self.actions += actions
-                self.costs += costs
-                self.states += states
-                self.ids += ids
 
         self.n_episodes = len(self.images)
         print(f'Number of episodes: {self.n_episodes}')
