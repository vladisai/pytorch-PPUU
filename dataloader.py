import sys
import numpy, random, pdb, math, pickle, glob, time, os, re
import torch


class DataLoader:
    def __init__(self, fname, opt, dataset='simulator', single_shard=False):
        if opt.debug:
            single_shard = True
        self.opt = opt
        self.random = random.Random()
        self.random.seed(12345)  # use this so that the same batches will always be picked

        if dataset == 'i80' or dataset == 'us101' or dataset == 'highD':
            data_dir = f'traffic-data/state-action-cost/data_{dataset}_v0'
            if single_shard:
                # quick load for debugging
                data_files = [f'{next(os.walk(data_dir))[1][0]}.txt/']
            else:
                data_files = next(os.walk(data_dir))[1]

            self.images = []
            self.actions = []
            self.costs = []
            self.states = []
            self.ids = []
            self.ego_car_images = []
            for df in data_files:
                combined_data_path = f'{data_dir}/{df}/all_data.pth'
                if os.path.isfile(combined_data_path):
                    print(f'[loading data shard: {combined_data_path}]')
                    data = torch.load(combined_data_path)
                    self.images += data.get('images')
                    self.actions += data.get('actions')
                    self.costs += data.get('costs')
                    self.states += data.get('states')
                    self.ids += data.get('ids')
                    self.ego_car_images += data.get('ego_car')
                else:
                    print(data_dir)
                    images = []
                    actions = []
                    costs = []
                    states = []
                    ids = glob.glob(f'{data_dir}/{df}/car*.pkl')
                    ids.sort()
                    ego_car_images = []
                    for f in ids:
                        print(f'[loading {f}]')
                        fd = pickle.load(open(f, 'rb'))
                        Ta = fd['actions'].size(0)
                        Tp = fd['pixel_proximity_cost'].size(0)
                        Tl = fd['lane_cost'].size(0)
                        # assert Ta == Tp == Tl  # TODO Check why there are more costs than actions
                        # if not(Ta == Tp == Tl): pdb.set_trace()
                        images.append(fd['images'])
                        actions.append(fd['actions'])
                        costs.append(torch.cat((
                            fd.get('pixel_proximity_cost')[:Ta].view(-1, 1),
                            fd.get('lane_cost')[:Ta].view(-1, 1),
                        ), 1),)
                        states.append(fd['states'])
                        ego_car_images.append(fd['ego_car'])

                    print(f'Saving {combined_data_path} to disk')
                    torch.save({
                        'images': images,
                        'actions': actions,
                        'costs': costs,
                        'states': states,
                        'ids': ids,
                        'ego_car': ego_car_images,
                    }, combined_data_path)
                    self.images += images
                    self.actions += actions
                    self.costs += costs
                    self.states += states
                    self.ids += ids
                    self.ego_car_images += ego_car_images
        else:
            assert False, 'Data set not supported'

        self.n_episodes = len(self.images)
        print(f'Number of episodes: {self.n_episodes}')
        splits_path = data_dir + '/splits.pth'
        if os.path.exists(splits_path):
            print(f'[loading data splits: {splits_path}]')
            self.splits = torch.load(splits_path)
            self.train_indx = self.splits.get('train_indx')
            self.valid_indx = self.splits.get('valid_indx')
            self.test_indx = self.splits.get('test_indx')
        else:
            print('[generating data splits]')
            rgn = numpy.random.RandomState(0)
            perm = rgn.permutation(self.n_episodes)
            n_train = int(math.floor(self.n_episodes * 0.8))
            n_valid = int(math.floor(self.n_episodes * 0.1))
            self.train_indx = perm[0 : n_train]
            self.valid_indx = perm[n_train : n_train + n_valid]
            self.test_indx = perm[n_train + n_valid :]
            torch.save(dict(
                train_indx=self.train_indx,
                valid_indx=self.valid_indx,
                test_indx=self.test_indx,
            ), splits_path)

        stats_path = data_dir + '/data_stats.pth'
        if os.path.isfile(stats_path):
            print(f'[loading data stats: {stats_path}]')
            stats = torch.load(stats_path)
            self.a_mean = stats.get('a_mean')
            self.a_std = stats.get('a_std')
            self.s_mean = stats.get('s_mean')
            self.s_std = stats.get('s_std')
        else:
            print('[computing action stats]')
            all_actions = []
            for i in self.train_indx:
                all_actions.append(self.actions[i])
            all_actions = torch.cat(all_actions, 0)
            self.a_mean = torch.mean(all_actions, 0)
            self.a_std = torch.std(all_actions, 0)
            print('[computing state stats]')
            all_states = []
            for i in self.train_indx:
                all_states.append(self.states[i][:, 0])
            all_states = torch.cat(all_states, 0)
            self.s_mean = torch.mean(all_states, 0)
            self.s_std = torch.std(all_states, 0)
            torch.save({'a_mean': self.a_mean,
                        'a_std': self.a_std,
                        's_mean': self.s_mean,
                        's_std': self.s_std}, stats_path)

        car_sizes_path = data_dir + '/car_sizes.pth'
        print(f'[loading car sizes: {car_sizes_path}]')
        self.car_sizes = torch.load(car_sizes_path)

    # get batch to use for forward modeling
    # a sequence of ncond given states, a sequence of npred actions,
    # and a sequence of npred states to be predicted
    def get_batch_fm(self, split, npred=-1, cuda=True):

        # Choose the correct device
        device = torch.device('cuda') if cuda else torch.device('cpu')

        if split == 'train':
            indx = self.train_indx
        elif split == 'valid':
            indx = self.valid_indx
        elif split == 'test':
            indx = self.test_indx

        if npred == -1:
            npred = self.opt.npred

        images, states, actions, costs, ids, sizes, ego_cars = [], [], [], [], [], [], []
        nb = 0
        T = self.opt.ncond + npred
        while nb < self.opt.batch_size:
            s = self.random.choice(indx)
            # min is important since sometimes numbers do not align causing issues in stack operation below
            episode_length = min(self.images[s].size(0), self.states[s].size(0))
            if episode_length >= T:
                t = self.random.randint(0, episode_length - T)
                images.append(self.images[s][t : t + T].to(device))
                actions.append(self.actions[s][t : t + T].to(device))
                states.append(self.states[s][t : t + T, 0].to(device))  # discard 6 neighbouring cars
                costs.append(self.costs[s][t : t + T].to(device))
                ids.append(self.ids[s])
                ego_cars.append(self.ego_car_images[s].to(device))
                splits = self.ids[s].split('/')
                time_slot = splits[-2]
                car_id = int(re.findall(r'car(\d+).pkl', splits[-1])[0])
                size = self.car_sizes[time_slot][car_id]
                sizes.append([size[0], size[1]])
                nb += 1

        # Pile up stuff
        images  = torch.stack(images)
        states  = torch.stack(states)
        actions = torch.stack(actions)
        sizes   = torch.tensor(sizes)
<<<<<<< HEAD
=======
        ego_cars = torch.stack(ego_cars)
>>>>>>> f41fb621

        # Normalise actions, state_vectors, state_images
        if not self.opt.debug:
            actions = self.normalise_action(actions)
            states = self.normalise_state_vector(states)
        images = self.normalise_state_image(images)
<<<<<<< HEAD
=======
        ego_cars = self.normalise_state_image(ego_cars)
>>>>>>> f41fb621

        costs = torch.stack(costs)

        # |-----ncond-----||------------npred------------||
        # ^                ^                              ^
        # 0               t0                             t1
        t0 = self.opt.ncond
        t1 = T
        input_images  = images [:,   :t0].float().contiguous()
        input_states  = states [:,   :t0].float().contiguous()
        target_images = images [:, t0:t1].float().contiguous()
        target_states = states [:, t0:t1].float().contiguous()
        target_costs  = costs  [:, t0:t1].float().contiguous()
        t0 -= 1; t1 -= 1
        actions       = actions[:, t0:t1].float().contiguous()
        # input_actions = actions[:, :t0].float().contiguous()
        ego_cars = ego_cars.float().contiguous()
        #          n_cond                      n_pred
        # <---------------------><---------------------------------->
        # .                     ..                                  .
        # +---------------------+.                                  .  ^          ^
        # |i|i|i|i|i|i|i|i|i|i|i|.  3 × 117 × 24                    .  |          |
        # +---------------------+.                                  .  | inputs   |
        # +---------------------+.                                  .  |          |
        # |s|s|s|s|s|s|s|s|s|s|s|.  4                               .  |          |
        # +---------------------+.                                  .  v          |
        # .                   +-----------------------------------+ .  ^          |
        # .                2  |a|a|a|a|a|a|a|a|a|a|a|a|a|a|a|a|a|a| .  | actions  |
        # .                   +-----------------------------------+ .  v          |
        # .                     +-----------------------------------+  ^          | tensors
        # .       3 × 117 × 24  |i|i|i|i|i|i|i|i|i|i|i|i|i|i|i|i|i|i|  |          |
        # .                     +-----------------------------------+  |          |
        # .                     +-----------------------------------+  |          |
        # .                  4  |s|s|s|s|s|s|s|s|s|s|s|s|s|s|s|s|s|s|  | targets  |
        # .                     +-----------------------------------+  |          |
        # .                     +-----------------------------------+  |          |
        # .                  2  |c|c|c|c|c|c|c|c|c|c|c|c|c|c|c|c|c|c|  |          |
        # .                     +-----------------------------------+  v          v
        # +---------------------------------------------------------+             ^
        # |                           car_id                        |             | string
        # +---------------------------------------------------------+             v
        # +---------------------------------------------------------+             ^
        # |                          car_size                       |  2          | tensor
        # +---------------------------------------------------------+             v

        return [input_images, input_states, ego_cars], actions, [target_images, target_states, target_costs], ids, sizes

    @staticmethod
    def normalise_state_image(images):
        return images.float().div_(255.0)

    def normalise_state_vector(self, states):
        shape = (1, 1, 4) if states.dim() == 3 else (1, 4)  # dim = 3: state sequence, dim = 2: single state
        states -= self.s_mean.view(*shape).expand(states.size()).to(states.device)
        states /= (1e-8 + self.s_std.view(*shape).expand(states.size())).to(states.device)
        return states

    def normalise_action(self, actions):
        actions -= self.a_mean.view(1, 1, 2).expand(actions.size()).to(actions.device)
        actions /= (1e-8 + self.a_std.view(1, 1, 2).expand(actions.size())).to(actions.device)
        return actions

    @staticmethod
    def normalise_state_image(images):
        return images.float().div_(255.0)

    def normalise_state_vector(self, states):
        shape = (1, 1, 4) if states.dim() == 3 else (1, 4)  # dim = 3: state sequence, dim = 2: single state
        states -= self.s_mean.view(*shape).expand(states.size()).to(states.device)
        states /= (1e-8 + self.s_std.view(*shape).expand(states.size())).to(states.device)
        return states

    def normalise_action(self, actions):
        actions -= self.a_mean.view(1, 1, 2).expand(actions.size()).to(actions.device)
        actions /= (1e-8 + self.a_std.view(1, 1, 2).expand(actions.size())).to(actions.device)
        return actions


if __name__ == '__main__':
    # Create some dummy options
    class DataSettings:
        debug = False
        batch_size = 4
        npred = 20
        ncond = 10
    # Instantiate data set object
    d = DataLoader(None, opt=DataSettings, dataset='i80')
    # Retrieve first training batch
    x = d.get_batch_fm('train', cuda=False)<|MERGE_RESOLUTION|>--- conflicted
+++ resolved
@@ -181,21 +181,12 @@
         states  = torch.stack(states)
         actions = torch.stack(actions)
         sizes   = torch.tensor(sizes)
-<<<<<<< HEAD
-=======
-        ego_cars = torch.stack(ego_cars)
->>>>>>> f41fb621
 
         # Normalise actions, state_vectors, state_images
         if not self.opt.debug:
             actions = self.normalise_action(actions)
             states = self.normalise_state_vector(states)
         images = self.normalise_state_image(images)
-<<<<<<< HEAD
-=======
-        ego_cars = self.normalise_state_image(ego_cars)
->>>>>>> f41fb621
-
         costs = torch.stack(costs)
 
         # |-----ncond-----||------------npred------------||
