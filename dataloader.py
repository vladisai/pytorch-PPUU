import glob
import math
import numpy
import os
import pickle
import random
import re
import torch


class DataLoader:
    def __init__(self, opt, dataset='simulator', single_shard=False):
        if opt.debug:
            single_shard = True
        self.opt = opt
        self.random = random.Random()
        self.random.seed(12345)  # use this so that the same batches will always be picked

        if dataset == 'i80' or dataset == 'us101':
            data_dir = f'traffic-data/state-action-cost/data_{dataset}_v{opt.v}'
            if single_shard:
                # quick load for debugging
                data_files = [f'{next(os.walk(data_dir))[1][0]}.txt/']
            else:
                data_files = next(os.walk(data_dir))[1]

            self.images = []
            self.actions = []
            self.costs = []
            self.states = []
            self.current_lanes = []
            self.ids = []
            for df in data_files:
                combined_data_path = f'{data_dir}/{df}/all_data.pth'
                if os.path.isfile(combined_data_path):
                    print(f'[loading data shard: {combined_data_path}]')
                    data = torch.load(combined_data_path)
                    self.images += data.get('images')
                    self.actions += data.get('actions')
                    self.costs += data.get('costs')
                    self.states += data.get('states')
                    self.current_lanes += data.get('lanes')
                    self.ids += data.get('ids')
                else:
                    print(data_dir)
                    images = []
                    actions = []
                    costs = []
                    states = []
                    lanes = []
                    ids = glob.glob(f'{data_dir}/{df}/car*.pkl')
                    ids.sort()
                    for f in ids:
                        print(f'[loading {f}]')
                        fd = pickle.load(open(f, 'rb'))
                        Ta = fd['actions'].size(0)
                        Tp = fd['pixel_proximity_cost'].size(0)
                        Tl = fd['lane_cost'].size(0)
                        # assert Ta == Tp == Tl  # TODO Check why there are more costs than actions
                        # if not(Ta == Tp == Tl): pdb.set_trace()
                        images.append(fd['images'])
                        actions.append(fd['actions'])
                        costs.append(torch.cat((
                            fd.get('pixel_proximity_cost')[:Ta].view(-1, 1),
                            fd.get('lane_cost')[:Ta].view(-1, 1),
                        ), 1),)
                        states.append(fd['states'])
                        lanes.append(fd['lanes'])

                    print(f'Saving {combined_data_path} to disk')
                    torch.save({
                        'images': images,
                        'actions': actions,
                        'costs': costs,
                        'states': states,
                        'lanes': lanes,
                        'ids': ids,
                    }, combined_data_path)
                    self.images += images
                    self.actions += actions
                    self.costs += costs
                    self.states += states
                    self.current_lanes += lanes
                    self.ids += ids
        else:
            assert False, 'Data set not supported'

        self.n_episodes = len(self.images)
        print(f'Number of episodes: {self.n_episodes}')
        splits_path = data_dir + '/splits.pth'
        if os.path.exists(splits_path):
            print(f'[loading data splits: {splits_path}]')
            self.splits = torch.load(splits_path)
            self.train_indx = self.splits.get('train_indx')
            self.valid_indx = self.splits.get('valid_indx')
            self.test_indx = self.splits.get('test_indx')
        else:
            print('[generating data splits]')
            rgn = numpy.random.RandomState(0)
            perm = rgn.permutation(self.n_episodes)
            n_train = int(math.floor(self.n_episodes * 0.8))
            n_valid = int(math.floor(self.n_episodes * 0.1))
            self.train_indx = perm[0 : n_train]
            self.valid_indx = perm[n_train : n_train + n_valid]
            self.test_indx = perm[n_train + n_valid :]
            torch.save(dict(
                train_indx=self.train_indx,
                valid_indx=self.valid_indx,
                test_indx=self.test_indx,
            ), splits_path)

        stats_path = data_dir + '/data_stats.pth'
        if os.path.isfile(stats_path):
            print(f'[loading data stats: {stats_path}]')
            stats = torch.load(stats_path)
            self.a_mean = stats.get('a_mean')
            self.a_std = stats.get('a_std')
            self.s_mean = stats.get('s_mean')
            self.s_std = stats.get('s_std')
        else:
            print('[computing action stats]')
            all_actions = []
            for i in self.train_indx:
                all_actions.append(self.actions[i])
            all_actions = torch.cat(all_actions, 0)
            self.a_mean = torch.mean(all_actions, 0)
            self.a_std = torch.std(all_actions, 0)
            print('[computing state stats]')
            all_states = []
            for i in self.train_indx:
                all_states.append(self.states[i][:, 0])
            all_states = torch.cat(all_states, 0)
            self.s_mean = torch.mean(all_states, 0)
            self.s_std = torch.std(all_states, 0)
            torch.save({'a_mean': self.a_mean,
                        'a_std': self.a_std,
                        's_mean': self.s_mean,
                        's_std': self.s_std}, stats_path)

        car_sizes_path = data_dir + '/car_sizes.pth'
        print(f'[loading car sizes: {car_sizes_path}]')
        self.car_sizes = torch.load(car_sizes_path)

        # Lane information for target lane
        map_nb_lanes = dict(i80=7)  # add number of lanes for each map in this dict
        # TODO: Right now this is a hack -- in future these lane markings should be loaded from pkl file
        map_lane_markings = dict(i80="")  # add tuple of mid-lane y positions for each map in this dict
        self.nb_lanes = map_nb_lanes[dataset]
        self.lane_markings = map_lane_markings[dataset]

    # get batch to use for forward modeling
    # a sequence of ncond given states, a sequence of npred actions,
    # and a sequence of npred states to be predicted
    def get_batch_fm(self, split, npred=-1, cuda=True):

        # Choose the correct device
        device = torch.device('cuda') if cuda else torch.device('cpu')

        if split == 'train':
            indx = self.train_indx
        elif split == 'valid':
            indx = self.valid_indx
        elif split == 'test':
            indx = self.test_indx

        if npred == -1:
            npred = self.opt.npred

        images, states, actions, costs, current_lanes, target_y, ids, sizes = [], [], [], [], [], [], []
        nb = 0
        T = self.opt.ncond + npred
        while nb < self.opt.batch_size:
            s = self.random.choice(indx)
            # min is important since sometimes numbers do not align causing issues in stack operation below
            episode_length = min(self.images[s].size(0), self.states[s].size(0))
            if episode_length >= T:
                t = self.random.randint(0, episode_length - T)
<<<<<<< HEAD
                images.append(self.images[s][t: t + T].to(device))
                actions.append(self.actions[s][t: t + T].to(device))
                states.append(self.states[s][t: t + T].to(device))
                costs.append(self.costs[s][t: t + T].to(device))
                current_lanes.append(self.current_lanes[s][t].to(device))
                random_lane_offset = random.randint(-2, 2)
                target_lane = max(0, min(self.nb_lanes - 1, current_lanes[-1] + random_lane_offset))
                target_y.append(self.get_target_lane(self.lane_markings[target_lane]).to(device))
=======
                images.append(self.images[s][t : t + T].to(device))
                actions.append(self.actions[s][t : t + T].to(device))
                states.append(self.states[s][t : t + T, 0].to(device))  # discard 6 neighbouring cars
                costs.append(self.costs[s][t : t + T].to(device))
>>>>>>> 3edf5792
                ids.append(self.ids[s])
                splits = self.ids[s].split('/')
                time_slot = splits[-2]
                car_id = int(re.findall(r'car(\d+).pkl', splits[-1])[0])
                size = self.car_sizes[time_slot][car_id]
                sizes.append([size[0], size[1]])
                nb += 1

        # Pile up stuff
        images  = torch.stack(images)
        states  = torch.stack(states)
        actions = torch.stack(actions)
        sizes   = torch.tensor(sizes)

        # Normalise actions, state_vectors, state_images
        if not self.opt.debug:
            actions = self.normalise_action(actions)
            states = self.normalise_state_vector(states)
        images = self.normalise_state_image(images)

        costs = torch.stack(costs)

        # |-----ncond-----||------------npred------------||
        # ^                ^                              ^
        # 0               t0                             t1
        t0 = self.opt.ncond
        t1 = T
        input_images  = images [:,   :t0].float().contiguous()
        input_states  = states [:,   :t0].float().contiguous()
        target_images = images [:, t0:t1].float().contiguous()
        target_states = states [:, t0:t1].float().contiguous()
        target_costs  = costs  [:, t0:t1].float().contiguous()
        target_lanes  = torch.tensor(target_y).contiguous()
        t0 -= 1
        t1 -= 1
        actions       = actions[:, t0:t1].float().contiguous()

        # input_actions = actions[:, :t0].float().contiguous()
        #          n_cond                      n_pred
        # <---------------------><---------------------------------->
        # .                     ..                                  .
        # +---------------------+.                                  .  ^          ^
        # |i|i|i|i|i|i|i|i|i|i|i|.  3 × 117 × 24                    .  |          |
        # +---------------------+.                                  .  | inputs   |
        # +---------------------+.                                  .  |          |
        # |s|s|s|s|s|s|s|s|s|s|s|.  4                               .  |          |
        # +---------------------+.                                  .  v          |
        # .                   +-----------------------------------+ .  ^          |
        # .                2  |a|a|a|a|a|a|a|a|a|a|a|a|a|a|a|a|a|a| .  | actions  |
        # .                   +-----------------------------------+ .  v          |
        # .                     +-----------------------------------+  ^          | tensors
        # .       3 × 117 × 24  |i|i|i|i|i|i|i|i|i|i|i|i|i|i|i|i|i|i|  |          |
        # .                     +-----------------------------------+  |          |
        # .                     +-----------------------------------+  |          |
        # .                  4  |s|s|s|s|s|s|s|s|s|s|s|s|s|s|s|s|s|s|  | targets  |
        # .                     +-----------------------------------+  |          |
        # .                     +-----------------------------------+  |          |
        # .                  2  |c|c|c|c|c|c|c|c|c|c|c|c|c|c|c|c|c|c|  |          |
        # .                     +-----------------------------------+  |          |
        # .                     +-----------------------------------+  |          |
        # .                  1  | target lane y position            |  |          |
        # .                     +-----------------------------------+  v          v
        # +---------------------------------------------------------+             ^
        # |                           car_id                        |             | string
        # +---------------------------------------------------------+             v
        # +---------------------------------------------------------+             ^
        # |                          car_size                       |  2          | tensor
        # +---------------------------------------------------------+             v

        return [input_images, input_states], actions, [target_images, target_states, target_costs, target_lanes],\
               ids, sizes

    @staticmethod
    def normalise_state_image(images):
        return images.float().div_(255.0)

    def normalise_state_vector(self, states):
        shape = (1, 1, 4) if states.dim() == 3 else (1, 4)  # dim = 3: state sequence, dim = 2: single state
        states -= self.s_mean.view(*shape).expand(states.size()).to(states.device)
        states /= (1e-8 + self.s_std.view(*shape).expand(states.size())).to(states.device)
        return states

    def normalise_action(self, actions):
        actions -= self.a_mean.view(1, 1, 2).expand(actions.size()).to(actions.device)
        actions /= (1e-8 + self.a_std.view(1, 1, 2).expand(actions.size())).to(actions.device)
        return actions


if __name__ == '__main__':
    # Create some dummy options
    class DataSettings:
        debug = False
        batch_size = 4
        npred = 20
        ncond = 10
    # Instantiate data set object
<<<<<<< HEAD
    d = DataLoader(opt=my_opt, dataset='i80')
=======
    d = DataLoader(None, opt=DataSettings, dataset='i80')
>>>>>>> 3edf5792
    # Retrieve first training batch
    x = d.get_batch_fm('train', cuda=False)<|MERGE_RESOLUTION|>--- conflicted
+++ resolved
@@ -9,7 +9,7 @@
 
 
 class DataLoader:
-    def __init__(self, opt, dataset='simulator', single_shard=False):
+    def __init__(self, fname, opt, dataset='simulator', single_shard=False):
         if opt.debug:
             single_shard = True
         self.opt = opt
@@ -142,9 +142,12 @@
         self.car_sizes = torch.load(car_sizes_path)
 
         # Lane information for target lane
-        map_nb_lanes = dict(i80=7)  # add number of lanes for each map in this dict
+        map_nb_lanes = dict(i80=6,)  # add number of lanes for each map in this dict
         # TODO: Right now this is a hack -- in future these lane markings should be loaded from pkl file
-        map_lane_markings = dict(i80="")  # add tuple of mid-lane y positions for each map in this dict
+        # add tuple of mid-lane y positions
+        map_lane_markings = dict(
+            i80=(48, 72, 96, 120, 144, 168),
+        )
         self.nb_lanes = map_nb_lanes[dataset]
         self.lane_markings = map_lane_markings[dataset]
 
@@ -166,7 +169,7 @@
         if npred == -1:
             npred = self.opt.npred
 
-        images, states, actions, costs, current_lanes, target_y, ids, sizes = [], [], [], [], [], [], []
+        images, states, actions, costs, target_y, ids, sizes = [], [], [], [], [], [], []
         nb = 0
         T = self.opt.ncond + npred
         while nb < self.opt.batch_size:
@@ -175,21 +178,14 @@
             episode_length = min(self.images[s].size(0), self.states[s].size(0))
             if episode_length >= T:
                 t = self.random.randint(0, episode_length - T)
-<<<<<<< HEAD
                 images.append(self.images[s][t: t + T].to(device))
                 actions.append(self.actions[s][t: t + T].to(device))
-                states.append(self.states[s][t: t + T].to(device))
+                states.append(self.states[s][t: t + T, 0].to(device))  # discard 6 neighbouring cars
                 costs.append(self.costs[s][t: t + T].to(device))
-                current_lanes.append(self.current_lanes[s][t].to(device))
-                random_lane_offset = random.randint(-2, 2)
-                target_lane = max(0, min(self.nb_lanes - 1, current_lanes[-1] + random_lane_offset))
-                target_y.append(self.get_target_lane(self.lane_markings[target_lane]).to(device))
-=======
-                images.append(self.images[s][t : t + T].to(device))
-                actions.append(self.actions[s][t : t + T].to(device))
-                states.append(self.states[s][t : t + T, 0].to(device))  # discard 6 neighbouring cars
-                costs.append(self.costs[s][t : t + T].to(device))
->>>>>>> 3edf5792
+                current_lane = self.current_lanes[s][t + self.opt.ncond]
+                random_lane_offset = self.random.randint(-2, 2)
+                target_lane = max(0, min(self.nb_lanes - 1, current_lane + random_lane_offset))
+                target_y.append(self.lane_markings[target_lane])
                 ids.append(self.ids[s])
                 splits = self.ids[s].split('/')
                 time_slot = splits[-2]
@@ -203,6 +199,7 @@
         states  = torch.stack(states)
         actions = torch.stack(actions)
         sizes   = torch.tensor(sizes)
+        target_lanes = torch.tensor(target_y).to(device)
 
         # Normalise actions, state_vectors, state_images
         if not self.opt.debug:
@@ -222,7 +219,6 @@
         target_images = images [:, t0:t1].float().contiguous()
         target_states = states [:, t0:t1].float().contiguous()
         target_costs  = costs  [:, t0:t1].float().contiguous()
-        target_lanes  = torch.tensor(target_y).contiguous()
         t0 -= 1
         t1 -= 1
         actions       = actions[:, t0:t1].float().contiguous()
@@ -286,10 +282,6 @@
         npred = 20
         ncond = 10
     # Instantiate data set object
-<<<<<<< HEAD
-    d = DataLoader(opt=my_opt, dataset='i80')
-=======
     d = DataLoader(None, opt=DataSettings, dataset='i80')
->>>>>>> 3edf5792
     # Retrieve first training batch
     x = d.get_batch_fm('train', cuda=False)