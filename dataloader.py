import sys
import numpy, random, pdb, math, pickle, glob, time, os, re
import torch
from torch.autograd import Variable


class DataLoader:
    def __init__(self, fname, opt, dataset='simulator', single_shard=False):
        if opt.debug:
            single_shard = True
        self.opt = opt
        self.random = random.Random()
        self.random.seed(12345)  # use this so that the same batches will always be picked

        if dataset == 'i80' or dataset == 'us101':
            data_dir = 'traffic-data/state-action-cost/data_{}_v0'.format(dataset)
            if single_shard:
                # quick load for debugging
                data_files = ['{}.txt/'.format(next(os.walk(data_dir))[1][0])]
            else:
                data_files = next(os.walk(data_dir))[1]

            self.images = []
            self.actions = []
            self.costs = []
            self.states = []
            self.ids = []
            for df in data_files:
                combined_data_path = f'{data_dir}/{df}/all_data.pth'
                if os.path.isfile(combined_data_path):
                    print('[loading data shard: {}]'.format(combined_data_path))
                    data = torch.load(combined_data_path)
                    self.images += data.get('images')
                    self.actions += data.get('actions')
                    self.costs += data.get('costs')
                    self.states += data.get('states')
                    self.ids += data.get('ids')
                else:
                    print(data_dir)
                    images = []
                    actions = []
                    costs = []
                    states = []
                    ids = glob.glob(f'{data_dir}/{df}/car*.pkl').sort()
                    for f in ids:
                        print(f'[loading {f}]')
                        fd = pickle.load(open(f, 'rb'))
                        Ta = fd['actions'].size(0)
                        Tp = fd['pixel_proximity_cost'].size(0)
                        Tl = fd['lane_cost'].size(0)
                        # assert Ta == Tp == Tl  # TODO Check why there are more costs than actions
                        # if not(Ta == Tp == Tl): pdb.set_trace()
                        images.append(fd['images'])
                        actions.append(fd['actions'])
                        costs.append(torch.cat((
                            fd.get('pixel_proximity_cost')[:Ta].view(-1, 1),
                            fd.get('lane_cost')[:Ta].view(-1, 1),
                        ), 1),)
                        states.append(fd['states'])

                    print(f'Saving {combined_data_path} to disk')
                    torch.save({
                        'images': images,
                        'actions': actions,
                        'costs': costs,
                        'states': states,
                        'ids': ids,
                    }, combined_data_path)
                    self.images += images
                    self.actions += actions
                    self.costs += costs
                    self.states += states
                    self.ids += ids
        else:
            assert False, 'Data set not supported'

        self.n_episodes = len(self.images)
        print(f'Number of episodes: {self.n_episodes}')
        splits_path = data_dir + '/splits.pth'
        if os.path.exists(splits_path):
            print(f'[loading data splits: {splits_path}]')
            self.splits = torch.load(splits_path)
            self.train_indx = self.splits.get('train_indx')
            self.valid_indx = self.splits.get('valid_indx')
            self.test_indx = self.splits.get('test_indx')
        else:
            print('[generating data splits]')
            rgn = numpy.random.RandomState(0)
            perm = rgn.permutation(self.n_episodes)
            n_train = int(math.floor(self.n_episodes * 0.8))
            n_valid = int(math.floor(self.n_episodes * 0.1))
            self.train_indx = perm[0 : self.n_train]
            self.valid_indx = perm[n_train : n_train + n_valid]
            self.test_indx = perm[n_train + n_valid :]
            torch.save(dict(
                train_indx=self.train_indx,
                valid_indx=self.valid_indx,
                test_indx=self.test_indx,
            ), splits_path)

        stats_path = data_dir + '/data_stats.pth'
        if os.path.isfile(stats_path):
            print(f'[loading data stats: {stats_path}]')
            stats = torch.load(stats_path)
            self.a_mean = stats.get('a_mean')
            self.a_std = stats.get('a_std')
            self.s_mean = stats.get('s_mean')
            self.s_std = stats.get('s_std')
        else:
            print('[computing action stats]')
            all_actions = []
            for i in self.train_indx:
                all_actions.append(self.actions[i])
            all_actions = torch.cat(all_actions, 0)
            self.a_mean = torch.mean(all_actions, 0)
            self.a_std = torch.std(all_actions, 0)
            print('[computing state stats]')
            all_states = []
            for i in self.train_indx:
                all_states.append(self.states[i][:, 0])
            all_states = torch.cat(all_states, 0)
            self.s_mean = torch.mean(all_states, 0)
            self.s_std = torch.std(all_states, 0)
<<<<<<< HEAD
            torch.save({'a_mean': self.a_mean,
                        'a_std': self.a_std,
                        's_mean': self.s_mean,
                        's_std': self.s_std}, stats_path)
=======
            torch.save(dict(
                a_mean=self.a_mean,
                a_std=self.a_std,
                s_mean=self.s_mean,
                s_std=self.s_std,
            ), stats_path)
>>>>>>> f7ba80cf

        car_sizes_path = data_dir + '/car_sizes.pth'
        print(f'[loading car sizes: {car_sizes_path}]')
        self.car_sizes = torch.load(car_sizes_path)

    # get batch to use for forward modeling
    # a sequence of ncond given states, a sequence of npred actions,
    # and a sequence of npred states to be predicted
    def get_batch_fm(self, split, npred=-1, cuda=True):

        # Choose the correct device
        device = torch.device('cuda') if cuda else torch.device('cpu')

        if split == 'train':
            indx = self.train_indx
        elif split == 'valid':
            indx = self.valid_indx
        elif split == 'test':
            indx = self.test_indx

        if npred == -1:
            npred = self.opt.npred

        images, states, actions, costs, ids, sizes = [], [], [], [], [], []
        nb = 0
        T = self.opt.ncond + npred
        while nb < self.opt.batch_size:
            s = self.random.choice(indx)
            # min is important since sometimes numbers do not align causing issues in stack operation below
<<<<<<< HEAD
            T = min(self.images[s].size(0), self.states[s].size(0))
            if T > (self.opt.ncond + npred + 1):
                t = self.random.randint(0, T - (self.opt.ncond+npred+1))
                images.append(self.images[s][t:t+(self.opt.ncond+npred)+1].to(device))
                actions.append(self.actions[s][t:t+(self.opt.ncond+npred)].to(device))
                states.append(self.states[s][t:t+(self.opt.ncond+npred)+1].to(device))
                costs.append(self.costs[s][t:t+(self.opt.ncond+npred)+1].to(device))
                ids.append(self.ids[s])
                splits = self.ids[s].split('/')
                timeslot = splits[-2]
                car_id = int(re.findall('car(\d+).pkl', splits[-1])[0])
=======
            episode_length = min(self.images[s].size(0), self.states[s].size(0))
            if episode_length >= T:
                t = self.random.randint(0, episode_length - T)
                images.append(self.images[s][t : t + T].to(device))
                actions.append(self.actions[s][t : t + T].to(device))
                states.append(self.states[s][t : t + T].to(device))
                costs.append(self.costs[s][t : t + T].to(device))
                ids.append(self.ids[s])
                splits = self.ids[s].split('/')
                timeslot = splits[-2]
                car_id = int(re.findall(r'car(\d+).pkl', splits[-1])[0])
>>>>>>> f7ba80cf
                size = self.car_sizes[timeslot][car_id]
                sizes.append([size[0], size[1]])
                nb += 1

        images = torch.stack(images).float()
        images.div_(255.0)

        states = torch.stack(states)
        states = states[:, :, 0].contiguous()

        actions = torch.stack(actions)
        sizes = torch.tensor(sizes)

        if not self.opt.debug:
            actions -= self.a_mean.view(1, 1, 2).expand(actions.size()).to(device)
            actions /= (1e-8 + self.a_std.view(1, 1, 2).expand(actions.size())).to(device)
            states -= self.s_mean.view(1, 1, 4).expand(states.size()).to(device)
            states /= (1e-8 + self.s_std.view(1, 1, 4).expand(states.size())).to(device)

        costs = torch.stack(costs)

        # |-----ncond-----||------------npred------------||
        # ^                ^                              ^
        # 0               t0                             t1
        t0 = self.opt.ncond
        t1 = T
        input_images  = images [:,   :t0].float().contiguous()
        input_states  = states [:,   :t0].float().contiguous()
        target_images = images [:, t0:t1].float().contiguous()
        target_states = states [:, t0:t1].float().contiguous()
        target_costs  = costs  [:, t0:t1].float().contiguous()
        t0 -= 1; t1 -= 1
        actions       = actions[:, t0:t1].float().contiguous()
        # input_actions = actions[:, :t0].float().contiguous()

<<<<<<< HEAD
=======
        #          n_cond                      n_pred
        # <---------------------><---------------------------------->
        # .                     ..                                  .
        # +---------------------+.                                  .  ^          ^
        # |i|i|i|i|i|i|i|i|i|i|i|.  3 × 117 × 24                    .  |          |
        # +---------------------+.                                  .  | inputs   |
        # +---------------------+.                                  .  |          |
        # |s|s|s|s|s|s|s|s|s|s|s|.  4                               .  |          |
        # +---------------------+.                                  .  v          |
        # .                   +-----------------------------------+ .  ^          |
        # .                2  |a|a|a|a|a|a|a|a|a|a|a|a|a|a|a|a|a|a| .  | actions  |
        # .                   +-----------------------------------+ .  v          |
        # .                     +-----------------------------------+  ^          | tensors
        # .       3 × 117 × 24  |i|i|i|i|i|i|i|i|i|i|i|i|i|i|i|i|i|i|  |          |
        # .                     +-----------------------------------+  |          |
        # .                     +-----------------------------------+  |          |
        # .                  4  |s|s|s|s|s|s|s|s|s|s|s|s|s|s|s|s|s|s|  | targets  |
        # .                     +-----------------------------------+  |          |
        # .                     +-----------------------------------+  |          |
        # .                  2  |c|c|c|c|c|c|c|c|c|c|c|c|c|c|c|c|c|c|  |          |
        # .                     +-----------------------------------+  v          v
        # +---------------------------------------------------------+             ^
        # |                           car_id                        |             | string
        # +---------------------------------------------------------+             v
        # +---------------------------------------------------------+             ^
        # |                          car_size                       |  2          | tensor
        # +---------------------------------------------------------+             v

>>>>>>> f7ba80cf
        return [input_images, input_states], actions, [target_images, target_states, target_costs], ids, sizes


if __name__ == '__main__':
    # Create some dummy options
    class my_opt():
        debug = False
        batch_size = 4
        npred = 20
        ncond = 10
    # Instantiate data set object
    d = DataLoader(None, opt=my_opt, dataset='i80')
    # Retrieve first training batch
    x = d.get_batch_fm('train', cuda=False)<|MERGE_RESOLUTION|>--- conflicted
+++ resolved
@@ -121,19 +121,10 @@
             all_states = torch.cat(all_states, 0)
             self.s_mean = torch.mean(all_states, 0)
             self.s_std = torch.std(all_states, 0)
-<<<<<<< HEAD
             torch.save({'a_mean': self.a_mean,
                         'a_std': self.a_std,
                         's_mean': self.s_mean,
                         's_std': self.s_std}, stats_path)
-=======
-            torch.save(dict(
-                a_mean=self.a_mean,
-                a_std=self.a_std,
-                s_mean=self.s_mean,
-                s_std=self.s_std,
-            ), stats_path)
->>>>>>> f7ba80cf
 
         car_sizes_path = data_dir + '/car_sizes.pth'
         print(f'[loading car sizes: {car_sizes_path}]')
@@ -163,19 +154,6 @@
         while nb < self.opt.batch_size:
             s = self.random.choice(indx)
             # min is important since sometimes numbers do not align causing issues in stack operation below
-<<<<<<< HEAD
-            T = min(self.images[s].size(0), self.states[s].size(0))
-            if T > (self.opt.ncond + npred + 1):
-                t = self.random.randint(0, T - (self.opt.ncond+npred+1))
-                images.append(self.images[s][t:t+(self.opt.ncond+npred)+1].to(device))
-                actions.append(self.actions[s][t:t+(self.opt.ncond+npred)].to(device))
-                states.append(self.states[s][t:t+(self.opt.ncond+npred)+1].to(device))
-                costs.append(self.costs[s][t:t+(self.opt.ncond+npred)+1].to(device))
-                ids.append(self.ids[s])
-                splits = self.ids[s].split('/')
-                timeslot = splits[-2]
-                car_id = int(re.findall('car(\d+).pkl', splits[-1])[0])
-=======
             episode_length = min(self.images[s].size(0), self.states[s].size(0))
             if episode_length >= T:
                 t = self.random.randint(0, episode_length - T)
@@ -187,7 +165,6 @@
                 splits = self.ids[s].split('/')
                 timeslot = splits[-2]
                 car_id = int(re.findall(r'car(\d+).pkl', splits[-1])[0])
->>>>>>> f7ba80cf
                 size = self.car_sizes[timeslot][car_id]
                 sizes.append([size[0], size[1]])
                 nb += 1
@@ -222,9 +199,6 @@
         t0 -= 1; t1 -= 1
         actions       = actions[:, t0:t1].float().contiguous()
         # input_actions = actions[:, :t0].float().contiguous()
-
-<<<<<<< HEAD
-=======
         #          n_cond                      n_pred
         # <---------------------><---------------------------------->
         # .                     ..                                  .
@@ -253,7 +227,6 @@
         # |                          car_size                       |  2          | tensor
         # +---------------------------------------------------------+             v
 
->>>>>>> f7ba80cf
         return [input_images, input_states], actions, [target_images, target_states, target_costs], ids, sizes
 
 
