--- conflicted
+++ resolved
@@ -201,13 +201,7 @@
         a, b = action
 
         # State integration
-<<<<<<< HEAD
-        d_position_dt = self._speed * self._direction
-        vehicle_state[:2] += d_position_dt * self._dt
-        vehicle_state[2:] += action * self._dt
-=======
         self._position += self._speed * self._direction * self._dt
->>>>>>> 83d7f51a
 
         ortho_direction = np.array((self._direction[1], -self._direction[0]))
         direction_vector = self._direction + ortho_direction * b * self._speed * self._dt
@@ -293,12 +287,8 @@
         Bring together _pass, brake
         :return: acceleration, d_theta
         """
-<<<<<<< HEAD
-        d_velocity_dt = 0
-=======
         b = np.zeros(2)
         a = 0
->>>>>>> 83d7f51a
 
         car_ahead = observation[1][1]
         if car_ahead:
@@ -328,13 +318,6 @@
                 self._pass_right()
                 self._target_speed *= 0.95
 
-<<<<<<< HEAD
-        if d_velocity_dt == 0:
-            d_velocity_dt = 1 * (self._target_speed - self._speed)
-
-        if random.random() < 0.1:
-            self._target_lane_ = self._target_lane + np.random.normal(0, self.LANE_W * 0.1)
-=======
         if a == 0:
             a = 1 * (self._target_speed - self._speed)
 
@@ -343,7 +326,6 @@
 
         if random.random() < 0.05 and not self._passing:
             self._target_speed *= (1 + np.random.normal(0, 0.05))
->>>>>>> 83d7f51a
 
         error = -(self._target_lane_ - self._position[1])
         d_error = error - self._error
@@ -351,15 +333,8 @@
         if abs(d_error) > d_clip:
             d_error *= d_clip / abs(d_error)
         self._error = error
-<<<<<<< HEAD
-        ortho_direction = np.array((self._direction[1], -self._direction[0]))
-        d_direction_dt = ortho_direction * (self.pid_k1 * error + self.pid_k2 * d_error)
-
-        action = np.array((*d_direction_dt, d_velocity_dt))  # dx/dt, car state temporal derivative
-=======
         b = self.pid_k1 * error + self.pid_k2 * d_error
         action = np.array((a, b))  # dx/dt, car state temporal derivative
->>>>>>> 83d7f51a
         return action
 
     def _safe_left(self, state):
@@ -507,13 +482,8 @@
                 free_lanes -= lanes_occupied
 
         # Randomly add vehicles, up to 1 / dt per second
-<<<<<<< HEAD
-        if random.random() < self.traffic_rate * np.sin(2 * np.pi * self.frame * self.delta_t) * self.delta_t \
-                or len(self.vehicles) == 0:
-=======
         if random.random() < self.traffic_rate * np.sin(2 * np.pi * self.frame * self.delta_t) * self.delta_t or len(
                 self.vehicles) == 0:
->>>>>>> 83d7f51a
             if free_lanes:
                 car = self.EnvCar(self.lanes, free_lanes, self.delta_t, self.next_car_id)
                 self.next_car_id += 1
@@ -579,23 +549,8 @@
                 v.store('state', state)
                 v.store('action', action)
 
-<<<<<<< HEAD
             # update the cars
             v.step(action)
-
-        done = False
-=======
-        # store images before updating, so that images and states are aligned in time
-        if self.state_image:
-            # How much to look far ahead
-            look_ahead = MAX_SPEED * 1000 / 3600 * SCALE
-            look_sideways = 2 * LANE_W
-            self.render(mode='machine', width_height=(2 * look_ahead, 2 * look_sideways), scale=0.25)
-
-        # update the cars
-        for v in self.vehicles:
-            v.step(v._last_action)
->>>>>>> 83d7f51a
 
         '''
         for v in self.vehicles:
@@ -615,7 +570,7 @@
         obs = []
         # TODO: cost function
         cost = 0
-        return obs, cost, False, self.vehicles
+        return obs, cost, self.vehicles
 
     def _get_neighbours(self, current_lane_idx, d_lane, v):
         # Shallow copy the target lane
@@ -667,11 +622,7 @@
 
             pygame.display.flip()
 
-<<<<<<< HEAD
             # if self.collision: self._pause()
-=======
-        #            if self.collision: self._pause()
->>>>>>> 83d7f51a
 
         if mode == 'machine':
             m = max_extension = np.linalg.norm(width_height)
