<<<<<<< HEAD
=======
#!/bin/bash
# Allows named arguments
>>>>>>> f41fb621
set -k

for model in "fwd-cnn"; do
    for lrt in 0.0001; do
        for nfeature in 256; do
            for warmstart in 0; do
                for ncond in 20; do
                    for npred in 20; do
                        for nz in 0; do
                            for beta in 0; do
                                for z_dropout in 0; do
                                    for layers in 3; do
                                        for bsize in 8; do
                                            for seed in 1; do
                                                for dropout in 0.1; do
<<<<<<< HEAD
                                                    sbatch \
                                                        --output ../logs/highD/fm/trainFM-highD.out \
                                                        --error ../logs/highD/fm/trainFM-highD.err \
                                                        submit_train_fm.slurm \
                                                            model=$model \
                                                            lrt=$lrt \
                                                            nfeature=$nfeature \
                                                            warmstart=$warmstart \
                                                            ncond=$ncond \
                                                            npred=$npred \
                                                            beta=$beta \
                                                            nz=$nz \
                                                            z_dropout=$z_dropout \
                                                            layers=$layers \
                                                            batch_size=$bsize \
                                                            seed=$seed \
                                                            dropout=$dropout
=======
                                                    for l2reg in 0.0 0.01 0.001 0.0001; do
                                                        sbatch submit_train_fm.slurm \
                                                        model=$model \
                                                        lrt=$lrt \
                                                        nfeature=$nfeature \
                                                        warmstart=$warmstart \
                                                        ncond=$ncond \
                                                        npred=$npred \
                                                        beta=$beta \
                                                        nz=$nz \
                                                        z_dropout=$z_dropout \
                                                        layers=$layers \
                                                        batch_size=$bsize \
                                                        seed=$seed \
                                                        dropout=$dropout
                                                    done
>>>>>>> f41fb621
                                                done
                                            done
                                        done
                                    done
                                done
                            done
                        done
                    done
                done
            done
        done
    done
done<|MERGE_RESOLUTION|>--- conflicted
+++ resolved
@@ -1,8 +1,4 @@
-<<<<<<< HEAD
-=======
-#!/bin/bash
 # Allows named arguments
->>>>>>> f41fb621
 set -k
 
 for model in "fwd-cnn"; do
@@ -18,7 +14,6 @@
                                         for bsize in 8; do
                                             for seed in 1; do
                                                 for dropout in 0.1; do
-<<<<<<< HEAD
                                                     sbatch \
                                                         --output ../logs/highD/fm/trainFM-highD.out \
                                                         --error ../logs/highD/fm/trainFM-highD.err \
@@ -36,24 +31,6 @@
                                                             batch_size=$bsize \
                                                             seed=$seed \
                                                             dropout=$dropout
-=======
-                                                    for l2reg in 0.0 0.01 0.001 0.0001; do
-                                                        sbatch submit_train_fm.slurm \
-                                                        model=$model \
-                                                        lrt=$lrt \
-                                                        nfeature=$nfeature \
-                                                        warmstart=$warmstart \
-                                                        ncond=$ncond \
-                                                        npred=$npred \
-                                                        beta=$beta \
-                                                        nz=$nz \
-                                                        z_dropout=$z_dropout \
-                                                        layers=$layers \
-                                                        batch_size=$bsize \
-                                                        seed=$seed \
-                                                        dropout=$dropout
-                                                    done
->>>>>>> f41fb621
                                                 done
                                             done
                                         done
